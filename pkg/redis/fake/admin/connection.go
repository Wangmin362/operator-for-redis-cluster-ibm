--- conflicted
+++ resolved
@@ -1,13 +1,7 @@
 package admin
 
 import (
-<<<<<<< HEAD
-	"github.com/amadeusitgroup/redis-operator/pkg/redis"
-=======
 	"github.com/TheWeatherCompany/icm-redis-operator/pkg/redis"
-
-	radix "github.com/mediocregopher/radix.v2/redis"
->>>>>>> d205cf9a
 )
 
 // Connections fake redis connection handler, do nothing
@@ -15,7 +9,7 @@
 	clients map[string]redis.ClientInterface
 }
 
-// Close used to close all possible resources instanciate by the Connections
+// Close used to close all possible resources instantiate by the Connections
 func (cnx *Connections) Close() {
 }
 
